--- conflicted
+++ resolved
@@ -1,5 +1,3 @@
-<<<<<<< HEAD
-=======
 interchange (5.7.6-2) unstable; urgency=low
 
   * Fix pending l10n issues, thanks to Christian Perrier
@@ -11,7 +9,6 @@
 
  -- Stefan Hornburg (Racke) <racke@linuxia.de>  Wed, 20 Oct 2010 09:25:07 +0200
 
->>>>>>> 84684e15
 interchange (5.7.6-1) unstable; urgency=high
 
   * new upstream release, fixes potential HTTP response splitting
